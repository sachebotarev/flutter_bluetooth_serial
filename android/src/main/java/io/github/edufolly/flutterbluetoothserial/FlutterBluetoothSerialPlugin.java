package io.github.edufolly.flutterbluetoothserial;

import android.Manifest;
import android.bluetooth.BluetoothAdapter;
import android.bluetooth.BluetoothDevice;
import android.bluetooth.BluetoothManager;
import android.content.BroadcastReceiver;
import android.content.Context;
import android.content.Intent;
import android.content.IntentFilter;
import android.content.pm.PackageManager;

import androidx.core.app.ActivityCompat;
import androidx.core.content.ContextCompat;

import android.util.Log;
import android.util.SparseArray;
import android.os.AsyncTask;

import java.io.PrintWriter;
import java.io.StringWriter;
import java.util.ArrayList;
import java.util.Arrays;
import java.util.HashMap;
import java.util.List;
import java.util.Map;

import io.flutter.plugin.common.EventChannel;
import io.flutter.plugin.common.EventChannel.StreamHandler;
import io.flutter.plugin.common.EventChannel.EventSink;
import io.flutter.plugin.common.MethodCall;
import io.flutter.plugin.common.MethodChannel;
import io.flutter.plugin.common.MethodChannel.MethodCallHandler;
import io.flutter.plugin.common.MethodChannel.Result;
import io.flutter.plugin.common.PluginRegistry.Registrar;
import io.flutter.plugin.common.PluginRegistry.RequestPermissionsResultListener;

public class FlutterBluetoothSerialPlugin implements MethodCallHandler, RequestPermissionsResultListener {
    // Plugin
    private static final String TAG = "FlutterBluePlugin";
    private static final String PLUGIN_NAMESPACE = "flutter_bluetooth_serial";
    private final Registrar registrar;
    private Result pendingResultForActivityResult = null;
    
    // Permissions
    private static final int REQUEST_COARSE_LOCATION_PERMISSIONS = 1451;
    private static final int REQUEST_ENABLE_BLUETOOTH = 2137;
    
    // General Bluetooth
    private BluetoothAdapter bluetoothAdapter;
    private BluetoothManager bluetoothManager;
    
    // State
    private final BroadcastReceiver stateReceiver;
    private EventSink stateSink;

    // Discovery
    private EventChannel discoveryChannel;
    private EventSink discoverySink;
    private StreamHandler discoveryStreamHandler;
    private BroadcastReceiver discoveryReceiver;

    // Connections
    /// Contains all active connections. Maps ID of the connection with plugin data channels. 
    private SparseArray<BluetoothConnectionWrapper> connections = new SparseArray<>(2);

    /// Last ID given to any connection, used to avoid duplicate IDs 
    private int lastConnectionId = 0;

<<<<<<< HEAD
    private EventSink readSink;
    private EventSink readSinkByte;
    private EventSink statusSink;
    private String currentMethodCall = "";
=======
>>>>>>> 9048d6d5


    /// Registers plugin in Flutter plugin system
    public static void registerWith(Registrar registrar) {
        final FlutterBluetoothSerialPlugin instance = new FlutterBluetoothSerialPlugin(registrar);
        registrar.addRequestPermissionsResultListener(instance);
    }

    /// Constructs the plugin instance
    FlutterBluetoothSerialPlugin(Registrar registrar) {
<<<<<<< HEAD
        this.registrar = registrar;
        MethodChannel channel = new MethodChannel(registrar.messenger(), NAMESPACE + "/methods");
        EventChannel stateChannel = new EventChannel(registrar.messenger(), NAMESPACE + "/state");
        EventChannel readChannel = new EventChannel(registrar.messenger(), NAMESPACE + "/read");
        EventChannel readByteChannel = new EventChannel(registrar.messenger(), NAMESPACE + "/readByte");
        BluetoothManager mBluetoothManager = (BluetoothManager) registrar.activity()
                .getSystemService(Context.BLUETOOTH_SERVICE);
        assert mBluetoothManager != null;
        this.mBluetoothAdapter = mBluetoothManager.getAdapter();
        channel.setMethodCallHandler(this);
        stateChannel.setStreamHandler(stateStreamHandler);
        readChannel.setStreamHandler(readResultsHandler);
        readByteChannel.setStreamHandler(readResultsByteHandler);
=======
        // Plugin
        {
            this.registrar = registrar;
            
            MethodChannel methodChannel = new MethodChannel(registrar.messenger(), PLUGIN_NAMESPACE + "/methods");
            methodChannel.setMethodCallHandler(this);
        }
        
        // General Bluetooth
        {
            this.bluetoothManager = (BluetoothManager) registrar.activity().getSystemService(Context.BLUETOOTH_SERVICE);
            assert this.bluetoothManager != null;

            this.bluetoothAdapter = bluetoothManager.getAdapter();
        }

        // State
        {
            stateReceiver = new BroadcastReceiver() {
                @Override
                public void onReceive(Context context, Intent intent) {
                    if (stateSink == null) {
                        return;
                    }
                    
                    final String action = intent.getAction();
                    switch (action) {
                        case BluetoothAdapter.ACTION_STATE_CHANGED:
                            // Disconnect all connections
                            int size = connections.size();
                            for (int i = 0; i < size; i++) {
                                BluetoothConnection connection = connections.valueAt(i);
                                connection.disconnect();
                            }
                            connections.clear();
                            
                            stateSink.success(intent.getIntExtra(BluetoothAdapter.EXTRA_STATE, -1));
                            break;
                    }
                }
            };

            EventChannel stateChannel = new EventChannel(registrar.messenger(), PLUGIN_NAMESPACE + "/state");

            stateChannel.setStreamHandler(new StreamHandler() {
                @Override
                public void onListen(Object o, EventSink eventSink) {
                    stateSink = eventSink;

                    // @TODO . leak :C
                    registrar.activeContext().registerReceiver(stateReceiver, new IntentFilter(BluetoothAdapter.ACTION_STATE_CHANGED));
                }
                @Override
                public void onCancel(Object o) {
                    stateSink = null;
                    try {
                        registrar.activeContext().unregisterReceiver(stateReceiver);
                    }
                    catch (IllegalArgumentException ex) {
                        // Ignore `Receiver not registered` exception
                    }
                }
            });
        }

        // Discovery
        {
            discoveryReceiver = new BroadcastReceiver() {
                @Override
                public void onReceive(Context context, Intent intent) {
                    final String action = intent.getAction();
                    switch (action) {
                        case BluetoothDevice.ACTION_FOUND:
                            final BluetoothDevice device = intent.getParcelableExtra(BluetoothDevice.EXTRA_DEVICE);
                            //final BluetoothClass deviceClass = intent.getParcelableExtra(BluetoothDevice.EXTRA_CLASS); // @TODO . !BluetoothClass!
                            //final String extraName = intent.getStringExtra(BluetoothDevice.EXTRA_NAME); // @TODO ? !EXTRA_NAME!
                            final int deviceRSSI = intent.getShortExtra(BluetoothDevice.EXTRA_RSSI, Short.MIN_VALUE);

                            Map<String, Object> discoveryResult = new HashMap<>();
                            discoveryResult.put("address", device.getAddress());
                            discoveryResult.put("name", device.getName());
                            discoveryResult.put("type", device.getType());
                            //discoveryResult.put("class", deviceClass); // @TODO . it isn't my priority for now !BluetoothClass!
                            // @TODO ? maybe "connected" - look for each of connection instances etc; There is `BluetoothManage.getConnectedDevice` 
                            discoveryResult.put("bonded", device.getBondState() == BluetoothDevice.BOND_BONDED);
                            //discoveryResult.put("extraName", extraName); // @TODO ? !EXTRA_NAME! Is there a reason for `EXTRA_NAME`? https://stackoverflow.com/q/56315991/4880243
                            discoveryResult.put("rssi", deviceRSSI);

                            Log.d(TAG, "Discovered " + device.getAddress());
                            if (discoverySink != null) {
                                discoverySink.success(discoveryResult);
                            }
                            break;

                        case BluetoothAdapter.ACTION_DISCOVERY_FINISHED:
                            Log.d(TAG, "Discovery finished");
                            try {
                                context.unregisterReceiver(discoveryReceiver);
                            }
                            catch (IllegalArgumentException ex) {
                                // Ignore `Receiver not registered` exception
                            }

                            bluetoothAdapter.cancelDiscovery();

                            if (discoverySink != null) {
                                discoverySink.endOfStream();
                                discoverySink = null;
                            }
                            break;

                        default:
                            // Ignore.
                            break;
                    }
                }
            };

            discoveryChannel = new EventChannel(registrar.messenger(), PLUGIN_NAMESPACE + "/discovery");

            discoveryStreamHandler = new StreamHandler() {
                @Override
                public void onListen(Object o, EventSink eventSink) {
                    discoverySink = eventSink;
                }
                @Override
                public void onCancel(Object o) {
                    Log.d(TAG, "Canceling discovery (stream closed)");
                    try {
                        registrar.activeContext().unregisterReceiver(discoveryReceiver);
                    }
                    catch (IllegalArgumentException ex) {
                        // Ignore `Receiver not registered` exception
                    }
                    
                    bluetoothAdapter.cancelDiscovery();

                    if (discoverySink != null) {
                        discoverySink.endOfStream();
                        discoverySink = null;
                    }
                }
            };
            discoveryChannel.setStreamHandler(discoveryStreamHandler);
        }
>>>>>>> 9048d6d5
    }

    /// Provides access to the plugin methods
    @Override
    public void onMethodCall(MethodCall call, Result result) {
        if (bluetoothAdapter == null) {
            if ("isAvailable".equals(call.method)) {
                result.success(false);
                return;
            }
            else {
                result.error("bluetooth_unavailable", "bluetooth is not available", null);
                return;
            }
        }

<<<<<<< HEAD
        final Map<String, Object> arguments = call.arguments();

        currentMethodCall = call.method;
=======
>>>>>>> 9048d6d5
        switch (call.method) {

            case "isAvailable":
                result.success(true);
                break;

            case "isOn":
            case "isEnabled":
                result.success(bluetoothAdapter.isEnabled());
                break;

            case "openSettings":
                ContextCompat.startActivity(registrar.activity(), new Intent(android.provider.Settings.ACTION_BLUETOOTH_SETTINGS), null);
                result.success(null);
                break;

            case "requestEnable":
                if (!bluetoothAdapter.isEnabled()) {
                    Intent intent = new Intent(BluetoothAdapter.ACTION_REQUEST_ENABLE);
                    ActivityCompat.startActivityForResult(registrar.activity(), intent, REQUEST_ENABLE_BLUETOOTH, null);
                }
                else {
                    result.success(true);
                }
                break;

            case "requestDisable":
                if (bluetoothAdapter.isEnabled()) {
                    bluetoothAdapter.disable();
                    result.success(true);
                }
                else {
                    result.success(false);
                }
                break;

            case "ensurePermissions":
                ensurePermissions(new EnsurePermissionsCallback() {
                    @Override
                    public void onResult(boolean granted) {
                        result.success(granted);
                    }
                });
                break;

            case "getState":
                result.success(bluetoothAdapter.getState());
                break;

            case "getBondedDevices":
                ensurePermissions(new EnsurePermissionsCallback() {
                    @Override
                    public void onResult(boolean granted) {
                        if (!granted) {
                            result.error("no_permissions", "discovering other devices requires location access permission", null);
                            return;
                        }

                        List<Map<String, Object>> list = new ArrayList<>();
                        for (BluetoothDevice device : bluetoothAdapter.getBondedDevices()) {
                            Map<String, Object> entry = new HashMap<>();
                            entry.put("address", device.getAddress());
                            entry.put("name", device.getName());
                            entry.put("type", device.getType());
                            // @TODO ? maybe "connected" - look for each of connection instances etc
                            entry.put("bonded", true);
                            list.add(entry);
                        }

                        result.success(list);
                    }
                });
                break;

            case "isDiscovering":
                result.success(bluetoothAdapter.isDiscovering());
                break;

            case "startDiscovery":
                ensurePermissions(new EnsurePermissionsCallback() {
                    @Override
                    public void onResult(boolean granted) {
                        if (!granted) {
                            result.error("no_permissions", "discovering other devices requires location access permission", null);
                            return;
                        }

                        Log.d(TAG, "Starting discovery");
                        IntentFilter intent = new IntentFilter();
                        intent.addAction(BluetoothAdapter.ACTION_DISCOVERY_FINISHED);
                        intent.addAction(BluetoothDevice.ACTION_FOUND);
                        registrar.activeContext().registerReceiver(discoveryReceiver, intent);
                        
                        bluetoothAdapter.startDiscovery();
                        
                        result.success(null);
                    }
                });
                break;

            case "cancelDiscovery": 
                Log.d(TAG, "Canceling discovery");
                try {
                    registrar.activeContext().unregisterReceiver(discoveryReceiver);
                }
                catch (IllegalArgumentException ex) {
                    // Ignore `Receiver not registered` exception
                }

                bluetoothAdapter.cancelDiscovery();
                
                if (discoverySink != null) {
                    discoverySink.endOfStream();
                    discoverySink = null;
                }
                
                result.success(null);
                break;
            case "scanDevices":
                try {

                    if (ContextCompat.checkSelfPermission(registrar.activity(),
                            Manifest.permission.ACCESS_COARSE_LOCATION)
                            != PackageManager.PERMISSION_GRANTED) {

                        ActivityCompat.requestPermissions(registrar.activity(),
                                new String[]{Manifest.permission.ACCESS_COARSE_LOCATION},
                                REQUEST_COARSE_LOCATION_PERMISSIONS);

                        pendingResult = result;
                        break;
                    }

                    getAllDevices(result);

                } catch (Exception ex) {
                    result.error("Error", ex.getMessage(), exceptionToString(ex));
                }

                break;

<<<<<<< HEAD
            case "connect":
                try {
                    if (arguments.containsKey("address")) {
                        String address = (String) arguments.get("address");
                        connect(result, address);
                    } else {
                        result.error("invalid_argument", "argument 'address' not found", null);
                    }
                    break;                    
                }
                catch (Exception ex) {
                    result.error("Error", ex.getMessage(), exceptionToString(ex));
                }

                break;
=======
            /* Connection */
            case "connect": {
                if (!call.hasArgument("address")) {
                    result.error("invalid_argument", "argument 'address' not found", null);
                    break;
                }
>>>>>>> 9048d6d5

                String address;
                try {
                    address = call.argument("address");
                    if (!BluetoothAdapter.checkBluetoothAddress(address)) {
                        throw new ClassCastException();
                    }
                }
                catch (ClassCastException ex) {
                    result.error("invalid_argument", "'address' argument is required to be string containing remote MAC address", null);
                    break;
                }

                int id = ++lastConnectionId;
                BluetoothConnectionWrapper connection = new BluetoothConnectionWrapper(id, bluetoothAdapter);
                connections.put(id, connection);

                Log.d(TAG, "Connecting to " + address + " (id: " + id + ")");

                AsyncTask.execute(() -> {
                    try {
                        connection.connect(address);
                        registrar.activity().runOnUiThread(new Runnable() {
                            @Override 
                            public void run() {
                                result.success(id);
                            }
                        });
                    }
                    catch (Exception ex) {
                        registrar.activity().runOnUiThread(new Runnable() {
                            @Override 
                            public void run() {
                                result.error("connect_error", ex.getMessage(), exceptionToString(ex));
                            }
                        });
                    }
                });
                break;
            }

            case "write": {
                if (!call.hasArgument("id")) {
                    result.error("invalid_argument", "argument 'id' not found", null);
                    break;
                }

                int id;
                try {
                    id = call.argument("id");
                }
                catch (ClassCastException ex) {
                    result.error("invalid_argument", "'id' argument is required to be integer id of connection", null);
                    break;
                }

                BluetoothConnection connection = connections.get(id);
                if (connection == null) {
                    result.error("invalid_argument", "there is no connection with provided id", null);
                    break;
                }
<<<<<<< HEAD
                break;

            case "writeBytes":
                if (arguments.containsKey("message")) {
                    byte[] message = (byte[]) arguments.get("message");
                    writeBytes(result, message);
                } else {
                    result.error("invalid_argument", "argument 'message' not found", null);
=======
                
                if (call.hasArgument("string")) {
                    String string = call.argument("string");
                    AsyncTask.execute(() -> {
                        try {
                            connection.write(string.getBytes());
                            registrar.activity().runOnUiThread(new Runnable() {
                                @Override 
                                public void run() {
                                    result.success(null);
                                }
                            });
                        }
                        catch (Exception ex) {
                            registrar.activity().runOnUiThread(new Runnable() {
                                @Override 
                                public void run() {
                                    result.error("write_error", ex.getMessage(), exceptionToString(ex));
                                }
                            });
                        }
                    });
                }
                else if (call.hasArgument("bytes")) {
                    byte[] bytes = call.argument("bytes");
                    AsyncTask.execute(() -> {
                        try {
                            connection.write(bytes);
                            registrar.activity().runOnUiThread(new Runnable() {
                                @Override 
                                public void run() {
                                    result.success(null);
                                }
                            });
                        }
                        catch (Exception ex) {
                            registrar.activity().runOnUiThread(new Runnable() {
                                @Override 
                                public void run() {
                                    result.error("write_error", ex.getMessage(), exceptionToString(ex));
                                }
                            });
                        }
                    });
                }
                else {
                    result.error("invalid_argument", "there must be 'string' or 'bytes' argument", null);
>>>>>>> 9048d6d5
                }
                break;
            }

            default:
                result.notImplemented();
                break;
        }
    }

<<<<<<< HEAD
    /**
     * @param requestCode  requestCode
     * @param permissions  permissions
     * @param grantResults grantResults
     * @return boolean
     */
    @Override
    public boolean onRequestPermissionsResult(int requestCode, String[] permissions,
                                              int[] grantResults) {

        if (requestCode == REQUEST_COARSE_LOCATION_PERMISSIONS) {
            if (grantResults[0] == PackageManager.PERMISSION_GRANTED) {
                if (currentMethodCall == "getBondedDevices")
                    getBondedDevices(pendingResult);
                else
                    getAllDevices(pendingResult);
            } else {
                pendingResult.error("no_permissions",
                        "this plugin requires location permissions for scanning", null);
                pendingResult = null;
            }
            return true;
        }
        return false;
    }

    /**
     * @param result result
     */
    private void getBondedDevices(Result result) {
=======
>>>>>>> 9048d6d5


    private interface EnsurePermissionsCallback {
        public void onResult(boolean granted);
    }

<<<<<<< HEAD
    /**
     * @param result result
     */
    private void getAllDevices(Result result) {
        List<Map<String, Object>> list = new ArrayList<>();
        final BroadcastReceiver mReceiver = new BroadcastReceiver() {
            @Override
            public void onReceive(Context context, Intent intent) {
                final String action = intent.getAction();

                Log.d(TAG, action);

                if (BluetoothDevice.ACTION_FOUND.equals(action)) {
                    BluetoothDevice device = intent.getParcelableExtra(BluetoothDevice.EXTRA_DEVICE);
                    Map<String, Object> ret = new HashMap<>();
                    ret.put("address", device.getAddress());
                    ret.put("name", device.getName() == null ? "Unknown" : device.getName());
                    ret.put("type", device.getType());
                    list.add(ret);
                } else if (BluetoothAdapter.ACTION_DISCOVERY_FINISHED.equals(action)) {
                    result.success(list);
                }
            }
        };
        registrar.activeContext().registerReceiver(mReceiver, new IntentFilter(BluetoothDevice.ACTION_FOUND));
        registrar.activeContext().registerReceiver(mReceiver, new IntentFilter(BluetoothAdapter.ACTION_DISCOVERY_FINISHED));
        mBluetoothAdapter.startDiscovery();


    }

    private String exceptionToString(Exception ex) {
        StringWriter sw = new StringWriter();
        PrintWriter pw = new PrintWriter(sw);
        ex.printStackTrace(pw);
        return sw.toString();
    }
=======
    EnsurePermissionsCallback pendingPermissionsEnsureCallbacks = null;
>>>>>>> 9048d6d5

    private void ensurePermissions(EnsurePermissionsCallback callbacks) {
        if (
            ContextCompat.checkSelfPermission(registrar.activity(),
                Manifest.permission.ACCESS_COARSE_LOCATION) 
                    != PackageManager.PERMISSION_GRANTED
        ) {
            ActivityCompat.requestPermissions(registrar.activity(),
                new String[]{Manifest.permission.ACCESS_COARSE_LOCATION},
                    REQUEST_COARSE_LOCATION_PERMISSIONS);

            pendingPermissionsEnsureCallbacks = callbacks;
        }
        else {
            callbacks.onResult(true);
        }
<<<<<<< HEAD
        AsyncTask.execute(() -> {
            try {
                BluetoothDevice device = mBluetoothAdapter.getRemoteDevice(address);

                if (device == null) {
                    result.error("connect_error", "device not found", null);
                    return;
                }

                BluetoothSocket socket = device.createRfcommSocketToServiceRecord(MY_UUID);

                if (socket == null) {
                    result.error("connect_error", "socket connection not established", null);
                    return;
                }

                // Cancel bt discovery, even though we didn't start it
                mBluetoothAdapter.cancelDiscovery();

                try {
                    socket.connect();
                    THREAD = new ConnectedThread(socket);
                    THREAD.start();
                    result.success(true);
                } catch (Exception ex) {
                    Log.e(TAG, ex.getMessage(), ex);
                    result.error("connect_error", ex.getMessage(), exceptionToString(ex));
                }
            } catch (Exception ex) {
                Log.e(TAG, ex.getMessage(), ex);
                result.error("connect_error", ex.getMessage(), exceptionToString(ex));
            }
        });
=======
>>>>>>> 9048d6d5
    }

    @Override
    public boolean onRequestPermissionsResult(int requestCode, String[] permissions, int[] grantResults) {
        switch (requestCode) {
            case REQUEST_COARSE_LOCATION_PERMISSIONS:
                pendingPermissionsEnsureCallbacks.onResult(grantResults[0] == PackageManager.PERMISSION_GRANTED);
                pendingPermissionsEnsureCallbacks = null;
                return true;
        }
        return false;
    }

    // @TODO ? Registrar addActivityResultListener(ActivityResultListener listener);
    protected void onActivityResult(int requestCode, int resultCode, Intent data) {
        switch (requestCode) {
            case REQUEST_ENABLE_BLUETOOTH:
                if (resultCode == 0) { // @TODO - use underlying value of `Activity.RESULT_CANCELED` since we tend to use `androidx` in where I could find the value.
                    pendingResultForActivityResult.success(false);
                }
                else {
                    pendingResultForActivityResult.success(true);
                }
                break;

            default:
                // Ignore.
                break;
        }
    }
<<<<<<< HEAD

    private void writeBytes(Result result, byte[] message) {
        if (THREAD == null) {
            result.error("write_error", "not connected", null);
            return;
        }

        try {
            THREAD.write(message);
            result.success(true);
        } catch (Exception ex) {
            Log.e(TAG, ex.getMessage(), ex);
            result.error("write_error", ex.getMessage(), exceptionToString(ex));
        }
    }


    /**
     *
     */
    private class ConnectedThread extends Thread {
        private final BluetoothSocket mmSocket;
        private final InputStream mmInStream;
        private final OutputStream mmOutStream;

        ConnectedThread(BluetoothSocket socket) {
            mmSocket = socket;
            InputStream tmpIn = null;
            OutputStream tmpOut = null;

            try {
                tmpIn = socket.getInputStream();
                tmpOut = socket.getOutputStream();
            } catch (IOException e) {
                e.printStackTrace();
            }
=======

>>>>>>> 9048d6d5


    /// Helper function to get string out of exception
    private String exceptionToString(Exception ex) {
        StringWriter sw = new StringWriter();
        PrintWriter pw = new PrintWriter(sw);
        ex.printStackTrace(pw);
        return sw.toString();
    }

<<<<<<< HEAD
            while (true) {
                try {
                    bytes = mmInStream.read(buffer);
                    if(readSink != null) readSink.success(new String(buffer, 0, bytes));
                    if(readSinkByte != null) readSinkByte.success(Arrays.copyOf(buffer, bytes));
                } catch (NullPointerException e) {
                    break;
                } catch (IOException e) {
                    break;
                }
            }
        }
=======
>>>>>>> 9048d6d5


    /// Helper wrapper class for `BluetoothConnection`
    private class BluetoothConnectionWrapper extends BluetoothConnection {
        private final int id;
        
        protected EventSink readSink;

        protected EventChannel readChannel;

        private final BluetoothConnectionWrapper self = this;
        private final StreamHandler readStreamHandler = new StreamHandler() {
            @Override
            public void onListen(Object o, EventSink eventSink) {
                readSink = eventSink;
            }
            @Override
<<<<<<< HEAD
            public void onReceive(Context context, Intent intent) {
                final String action = intent.getAction();

                Log.d(TAG, action);

                if (BluetoothAdapter.ACTION_STATE_CHANGED.equals(action)) {
                    THREAD = null;
                    if(statusSink != null) statusSink.success(intent.getIntExtra(BluetoothAdapter.EXTRA_STATE, -1));
                } else if (BluetoothDevice.ACTION_ACL_CONNECTED.equals(action)) {
                    if(statusSink != null) statusSink.success(1);
                } else if (BluetoothDevice.ACTION_ACL_DISCONNECTED.equals(action)) {
                    THREAD = null;
                    if(statusSink != null) statusSink.success(0);
                }
=======
            public void onCancel(Object o) {
                // If canceled by local, disconnects - in other case, by remote, does nothing
                self.disconnect();
                
                // True dispose 
                AsyncTask.execute(() -> {
                    readChannel.setStreamHandler(null);
                    connections.remove(id);

                    Log.d(TAG, "Disconnected (id: " + id + ")");
                });
>>>>>>> 9048d6d5
            }
        };

        public BluetoothConnectionWrapper(int id, BluetoothAdapter adapter)
        {
            super(adapter);
            this.id = id;

            readChannel = new EventChannel(registrar.messenger(), PLUGIN_NAMESPACE + "/read/" + id);
            readChannel.setStreamHandler(readStreamHandler);
        }

        @Override
        protected void onRead(byte[] buffer) {
            registrar.activity().runOnUiThread(new Runnable() {
                @Override
                public void run() {
                    if (readSink != null) {
                        readSink.success(buffer);
                    }
                }
            });
        }

        @Override
        protected void onDisconnected(boolean byRemote) {
            registrar.activity().runOnUiThread(new Runnable() {
                @Override
                public void run() {
                    if (byRemote) {
                        Log.d(TAG, "Connection onDisconnected by remote");
                        if (readSink != null) {
                            readSink.endOfStream();
                            readSink = null;
                        }
                    }
                    else {
                        Log.d(TAG, "Connection onDisconnected by local");
                    }
                }
            });
        }
<<<<<<< HEAD
    };

    private final StreamHandler readResultsByteHandler = new StreamHandler() {
        @Override
        public void onListen(Object o, EventSink eventSink) {
            readSinkByte = eventSink;
        }

        @Override
        public void onCancel(Object o) {
            readSinkByte = null;
        }
    };
=======
    }
>>>>>>> 9048d6d5
}<|MERGE_RESOLUTION|>--- conflicted
+++ resolved
@@ -67,13 +67,6 @@
     /// Last ID given to any connection, used to avoid duplicate IDs 
     private int lastConnectionId = 0;
 
-<<<<<<< HEAD
-    private EventSink readSink;
-    private EventSink readSinkByte;
-    private EventSink statusSink;
-    private String currentMethodCall = "";
-=======
->>>>>>> 9048d6d5
 
 
     /// Registers plugin in Flutter plugin system
@@ -84,21 +77,6 @@
 
     /// Constructs the plugin instance
     FlutterBluetoothSerialPlugin(Registrar registrar) {
-<<<<<<< HEAD
-        this.registrar = registrar;
-        MethodChannel channel = new MethodChannel(registrar.messenger(), NAMESPACE + "/methods");
-        EventChannel stateChannel = new EventChannel(registrar.messenger(), NAMESPACE + "/state");
-        EventChannel readChannel = new EventChannel(registrar.messenger(), NAMESPACE + "/read");
-        EventChannel readByteChannel = new EventChannel(registrar.messenger(), NAMESPACE + "/readByte");
-        BluetoothManager mBluetoothManager = (BluetoothManager) registrar.activity()
-                .getSystemService(Context.BLUETOOTH_SERVICE);
-        assert mBluetoothManager != null;
-        this.mBluetoothAdapter = mBluetoothManager.getAdapter();
-        channel.setMethodCallHandler(this);
-        stateChannel.setStreamHandler(stateStreamHandler);
-        readChannel.setStreamHandler(readResultsHandler);
-        readByteChannel.setStreamHandler(readResultsByteHandler);
-=======
         // Plugin
         {
             this.registrar = registrar;
@@ -244,7 +222,6 @@
             };
             discoveryChannel.setStreamHandler(discoveryStreamHandler);
         }
->>>>>>> 9048d6d5
     }
 
     /// Provides access to the plugin methods
@@ -261,12 +238,6 @@
             }
         }
 
-<<<<<<< HEAD
-        final Map<String, Object> arguments = call.arguments();
-
-        currentMethodCall = call.method;
-=======
->>>>>>> 9048d6d5
         switch (call.method) {
 
             case "isAvailable":
@@ -385,53 +356,13 @@
                 
                 result.success(null);
                 break;
-            case "scanDevices":
-                try {
-
-                    if (ContextCompat.checkSelfPermission(registrar.activity(),
-                            Manifest.permission.ACCESS_COARSE_LOCATION)
-                            != PackageManager.PERMISSION_GRANTED) {
-
-                        ActivityCompat.requestPermissions(registrar.activity(),
-                                new String[]{Manifest.permission.ACCESS_COARSE_LOCATION},
-                                REQUEST_COARSE_LOCATION_PERMISSIONS);
-
-                        pendingResult = result;
-                        break;
-                    }
-
-                    getAllDevices(result);
-
-                } catch (Exception ex) {
-                    result.error("Error", ex.getMessage(), exceptionToString(ex));
-                }
-
-                break;
-
-<<<<<<< HEAD
-            case "connect":
-                try {
-                    if (arguments.containsKey("address")) {
-                        String address = (String) arguments.get("address");
-                        connect(result, address);
-                    } else {
-                        result.error("invalid_argument", "argument 'address' not found", null);
-                    }
-                    break;                    
-                }
-                catch (Exception ex) {
-                    result.error("Error", ex.getMessage(), exceptionToString(ex));
-                }
-
-                break;
-=======
+
             /* Connection */
             case "connect": {
                 if (!call.hasArgument("address")) {
                     result.error("invalid_argument", "argument 'address' not found", null);
                     break;
                 }
->>>>>>> 9048d6d5
 
                 String address;
                 try {
@@ -493,16 +424,6 @@
                     result.error("invalid_argument", "there is no connection with provided id", null);
                     break;
                 }
-<<<<<<< HEAD
-                break;
-
-            case "writeBytes":
-                if (arguments.containsKey("message")) {
-                    byte[] message = (byte[]) arguments.get("message");
-                    writeBytes(result, message);
-                } else {
-                    result.error("invalid_argument", "argument 'message' not found", null);
-=======
                 
                 if (call.hasArgument("string")) {
                     String string = call.argument("string");
@@ -550,7 +471,6 @@
                 }
                 else {
                     result.error("invalid_argument", "there must be 'string' or 'bytes' argument", null);
->>>>>>> 9048d6d5
                 }
                 break;
             }
@@ -561,86 +481,13 @@
         }
     }
 
-<<<<<<< HEAD
-    /**
-     * @param requestCode  requestCode
-     * @param permissions  permissions
-     * @param grantResults grantResults
-     * @return boolean
-     */
-    @Override
-    public boolean onRequestPermissionsResult(int requestCode, String[] permissions,
-                                              int[] grantResults) {
-
-        if (requestCode == REQUEST_COARSE_LOCATION_PERMISSIONS) {
-            if (grantResults[0] == PackageManager.PERMISSION_GRANTED) {
-                if (currentMethodCall == "getBondedDevices")
-                    getBondedDevices(pendingResult);
-                else
-                    getAllDevices(pendingResult);
-            } else {
-                pendingResult.error("no_permissions",
-                        "this plugin requires location permissions for scanning", null);
-                pendingResult = null;
-            }
-            return true;
-        }
-        return false;
-    }
-
-    /**
-     * @param result result
-     */
-    private void getBondedDevices(Result result) {
-=======
->>>>>>> 9048d6d5
 
 
     private interface EnsurePermissionsCallback {
         public void onResult(boolean granted);
     }
 
-<<<<<<< HEAD
-    /**
-     * @param result result
-     */
-    private void getAllDevices(Result result) {
-        List<Map<String, Object>> list = new ArrayList<>();
-        final BroadcastReceiver mReceiver = new BroadcastReceiver() {
-            @Override
-            public void onReceive(Context context, Intent intent) {
-                final String action = intent.getAction();
-
-                Log.d(TAG, action);
-
-                if (BluetoothDevice.ACTION_FOUND.equals(action)) {
-                    BluetoothDevice device = intent.getParcelableExtra(BluetoothDevice.EXTRA_DEVICE);
-                    Map<String, Object> ret = new HashMap<>();
-                    ret.put("address", device.getAddress());
-                    ret.put("name", device.getName() == null ? "Unknown" : device.getName());
-                    ret.put("type", device.getType());
-                    list.add(ret);
-                } else if (BluetoothAdapter.ACTION_DISCOVERY_FINISHED.equals(action)) {
-                    result.success(list);
-                }
-            }
-        };
-        registrar.activeContext().registerReceiver(mReceiver, new IntentFilter(BluetoothDevice.ACTION_FOUND));
-        registrar.activeContext().registerReceiver(mReceiver, new IntentFilter(BluetoothAdapter.ACTION_DISCOVERY_FINISHED));
-        mBluetoothAdapter.startDiscovery();
-
-
-    }
-
-    private String exceptionToString(Exception ex) {
-        StringWriter sw = new StringWriter();
-        PrintWriter pw = new PrintWriter(sw);
-        ex.printStackTrace(pw);
-        return sw.toString();
-    }
-=======
     EnsurePermissionsCallback pendingPermissionsEnsureCallbacks = null;
->>>>>>> 9048d6d5
 
     private void ensurePermissions(EnsurePermissionsCallback callbacks) {
         if (
@@ -657,42 +504,6 @@
         else {
             callbacks.onResult(true);
         }
-<<<<<<< HEAD
-        AsyncTask.execute(() -> {
-            try {
-                BluetoothDevice device = mBluetoothAdapter.getRemoteDevice(address);
-
-                if (device == null) {
-                    result.error("connect_error", "device not found", null);
-                    return;
-                }
-
-                BluetoothSocket socket = device.createRfcommSocketToServiceRecord(MY_UUID);
-
-                if (socket == null) {
-                    result.error("connect_error", "socket connection not established", null);
-                    return;
-                }
-
-                // Cancel bt discovery, even though we didn't start it
-                mBluetoothAdapter.cancelDiscovery();
-
-                try {
-                    socket.connect();
-                    THREAD = new ConnectedThread(socket);
-                    THREAD.start();
-                    result.success(true);
-                } catch (Exception ex) {
-                    Log.e(TAG, ex.getMessage(), ex);
-                    result.error("connect_error", ex.getMessage(), exceptionToString(ex));
-                }
-            } catch (Exception ex) {
-                Log.e(TAG, ex.getMessage(), ex);
-                result.error("connect_error", ex.getMessage(), exceptionToString(ex));
-            }
-        });
-=======
->>>>>>> 9048d6d5
     }
 
     @Override
@@ -723,46 +534,7 @@
                 break;
         }
     }
-<<<<<<< HEAD
-
-    private void writeBytes(Result result, byte[] message) {
-        if (THREAD == null) {
-            result.error("write_error", "not connected", null);
-            return;
-        }
-
-        try {
-            THREAD.write(message);
-            result.success(true);
-        } catch (Exception ex) {
-            Log.e(TAG, ex.getMessage(), ex);
-            result.error("write_error", ex.getMessage(), exceptionToString(ex));
-        }
-    }
-
-
-    /**
-     *
-     */
-    private class ConnectedThread extends Thread {
-        private final BluetoothSocket mmSocket;
-        private final InputStream mmInStream;
-        private final OutputStream mmOutStream;
-
-        ConnectedThread(BluetoothSocket socket) {
-            mmSocket = socket;
-            InputStream tmpIn = null;
-            OutputStream tmpOut = null;
-
-            try {
-                tmpIn = socket.getInputStream();
-                tmpOut = socket.getOutputStream();
-            } catch (IOException e) {
-                e.printStackTrace();
-            }
-=======
-
->>>>>>> 9048d6d5
+
 
 
     /// Helper function to get string out of exception
@@ -773,21 +545,6 @@
         return sw.toString();
     }
 
-<<<<<<< HEAD
-            while (true) {
-                try {
-                    bytes = mmInStream.read(buffer);
-                    if(readSink != null) readSink.success(new String(buffer, 0, bytes));
-                    if(readSinkByte != null) readSinkByte.success(Arrays.copyOf(buffer, bytes));
-                } catch (NullPointerException e) {
-                    break;
-                } catch (IOException e) {
-                    break;
-                }
-            }
-        }
-=======
->>>>>>> 9048d6d5
 
 
     /// Helper wrapper class for `BluetoothConnection`
@@ -805,22 +562,6 @@
                 readSink = eventSink;
             }
             @Override
-<<<<<<< HEAD
-            public void onReceive(Context context, Intent intent) {
-                final String action = intent.getAction();
-
-                Log.d(TAG, action);
-
-                if (BluetoothAdapter.ACTION_STATE_CHANGED.equals(action)) {
-                    THREAD = null;
-                    if(statusSink != null) statusSink.success(intent.getIntExtra(BluetoothAdapter.EXTRA_STATE, -1));
-                } else if (BluetoothDevice.ACTION_ACL_CONNECTED.equals(action)) {
-                    if(statusSink != null) statusSink.success(1);
-                } else if (BluetoothDevice.ACTION_ACL_DISCONNECTED.equals(action)) {
-                    THREAD = null;
-                    if(statusSink != null) statusSink.success(0);
-                }
-=======
             public void onCancel(Object o) {
                 // If canceled by local, disconnects - in other case, by remote, does nothing
                 self.disconnect();
@@ -832,7 +573,6 @@
 
                     Log.d(TAG, "Disconnected (id: " + id + ")");
                 });
->>>>>>> 9048d6d5
             }
         };
 
@@ -875,21 +615,5 @@
                 }
             });
         }
-<<<<<<< HEAD
-    };
-
-    private final StreamHandler readResultsByteHandler = new StreamHandler() {
-        @Override
-        public void onListen(Object o, EventSink eventSink) {
-            readSinkByte = eventSink;
-        }
-
-        @Override
-        public void onCancel(Object o) {
-            readSinkByte = null;
-        }
-    };
-=======
-    }
->>>>>>> 9048d6d5
+    }
 }