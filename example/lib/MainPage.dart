import 'dart:async';
import 'package:flutter/material.dart';
import 'package:flutter_bluetooth_serial/flutter_bluetooth_serial.dart';
import 'package:scoped_model/scoped_model.dart';

import './DiscoveryPage.dart';
import './SelectBondedDevicePage.dart';
import './ChatPage.dart';
import './BackgroundCollectingTask.dart';
import './BackgroundCollectedPage.dart';

//import './LineChart.dart';

class MainPage extends StatefulWidget {
  @override
  _MainPage createState() => new _MainPage();
}

class _MainPage extends State<MainPage> {
  BluetoothState _bluetoothState = BluetoothState.UNKNOWN;

<<<<<<< HEAD
  Timer _discoverableTimeoutTimer;
  int _discoverableTimeoutSecondsLeft = 0;
=======
  String _address = "...";
  String _name = "...";
>>>>>>> 01f9b43d

  BackgroundCollectingTask _collectingTask;

  @override
  void initState() {
    super.initState();
    
    // Get current state
    FlutterBluetoothSerial.instance.state.then((state) {
      setState(() { _bluetoothState = state; });
    });

    FlutterBluetoothSerial.instance.address.then((address) {
      setState(() { _address = address; });
    });

    FlutterBluetoothSerial.instance.name.then((name) {
      setState(() { _name = name; });
    });

    // Listen for futher state changes
    FlutterBluetoothSerial.instance.onStateChanged().listen((BluetoothState state) {
      setState(() {
        _bluetoothState = state;

        // Discoverable mode is disabled when Bluetooth gets disabled
        _discoverableTimeoutTimer = null;
        _discoverableTimeoutSecondsLeft = 0;
      });
    });
  }

  @override
  void dispose() {
    _collectingTask?.dispose();
    _discoverableTimeoutTimer?.cancel();
    super.dispose();
  }

  @override
  Widget build(BuildContext context) {
    return Scaffold(
      appBar: AppBar(
        title: const Text('Flutter Bluetooth Serial'),
      ),
      body: Container(
        child: ListView(
          children: <Widget>[
            Divider(),
            ListTile(
              title: const Text('General')
            ),
            SwitchListTile(
              title: const Text('Enable Bluetooth'),
              value: _bluetoothState.isEnabled,
              onChanged: (bool value) {
                // Do the request and update with the true value then
                future() async { // async lambda seems to not working
                  if (value)
                    await FlutterBluetoothSerial.instance.requestEnable();
                  else
                    await FlutterBluetoothSerial.instance.requestDisable();
                }
                future().then((_) {
                  setState(() {});
                });
              },
            ),
            ListTile(
              title: const Text('Bluetooth status'),
              subtitle: Text(_bluetoothState.toString()),
              trailing: RaisedButton(
                child: const Text('Settings'),
                onPressed: () { 
                  FlutterBluetoothSerial.instance.openSettings();
                },
              ),
            ),
            ListTile(
<<<<<<< HEAD
              title: _discoverableTimeoutSecondsLeft == 0 ? const Text("Discoverable") : Text("Discoverable for ${_discoverableTimeoutSecondsLeft}s"),
              subtitle: const Text("PsychoX-Luna"),
              trailing: Row(
                mainAxisSize: MainAxisSize.min,
                children: [
                  Checkbox(
                    value: _discoverableTimeoutSecondsLeft != 0,
                    onChanged: null,
                  ),
                  IconButton(
                    icon: const Icon(Icons.edit),
                    onPressed: null,
                  ),
                  IconButton(
                    icon: const Icon(Icons.refresh),
                    onPressed: () async {
                      print('Discoverable requested');
                      final int timeout = await FlutterBluetoothSerial.instance.requestDiscoverable(60);
                      if (timeout < 0) {
                        print('Discoverable mode denied');
                      }
                      else {
                        print('Discoverable mode acquired for $timeout seconds');
                      }
                      setState(() {
                        _discoverableTimeoutTimer?.cancel();
                        _discoverableTimeoutSecondsLeft = timeout;
                        _discoverableTimeoutTimer = Timer.periodic(Duration(seconds: 1), (Timer timer) {
                          setState(() {
                            if (_discoverableTimeoutSecondsLeft < 0) {
                              FlutterBluetoothSerial.instance.isDiscoverable.then((isDiscoverable) {
                                if (isDiscoverable) {
                                  print("Discoverable after timeout... might be infinity timeout :F");
                                  _discoverableTimeoutSecondsLeft += 1;
                                }
                              });
                              timer.cancel();
                              _discoverableTimeoutSecondsLeft = 0;
                            }
                            else {
                              _discoverableTimeoutSecondsLeft -= 1;
                            }
                          });
                        });
                      });
                    },
                  )
                ]
              )
=======
              title: const Text('Local adapter address'),
              subtitle: Text(_address),
            ),
            ListTile(
              title: const Text('Local adapter name'),
              subtitle: Text(_name),
              onLongPress: null,
>>>>>>> 01f9b43d
            ),

            Divider(),
            ListTile(
              title: const Text('Devices discovery and connection')
            ),
            ListTile(
              title: RaisedButton(
                child: const Text('Explore discovered devices'),
                onPressed: () async {
                  final BluetoothDevice selectedDevice = await Navigator.of(context).push(
                    MaterialPageRoute(builder: (context) { return DiscoveryPage(); })
                  );

                  if (selectedDevice != null) {
                    print('Discovery -> selected ' + selectedDevice.address);
                  }
                  else {
                    print('Discovery -> no device selected');
                  }
                }
              ),
            ),
            ListTile(
              title: RaisedButton(
                child: const Text('Connect to paired device to chat'),
                onPressed: () async {
                  final BluetoothDevice selectedDevice = await Navigator.of(context).push(
                    MaterialPageRoute(builder: (context) { return SelectBondedDevicePage(checkAvailability: false); })
                  );

                  if (selectedDevice != null) {
                    print('Connect -> selected ' + selectedDevice.address);
                    _startChat(context, selectedDevice);
                  }
                  else {
                    print('Connect -> no device selected');
                  }
                },
              ),
            ),

            Divider(),
            ListTile(
              title: const Text('Multiple connections example')
            ),
            ListTile(
              title: RaisedButton(
                child: (
                  (_collectingTask != null && _collectingTask.inProgress) 
                  ? const Text('Disconnect and stop background collecting')
                  : const Text('Connect to start background collecting') 
                ),
                onPressed: () async {
                  if (_collectingTask != null && _collectingTask.inProgress) {
                    await _collectingTask.cancel();
                    setState(() {/* Update for `_collectingTask.inProgress` */});
                  }
                  else {
                    final BluetoothDevice selectedDevice = await Navigator.of(context).push(
                      MaterialPageRoute(builder: (context) { return SelectBondedDevicePage(checkAvailability: false); })
                    );

                    if (selectedDevice != null) {
                      await _startBackgroundTask(context, selectedDevice);
                      setState(() {/* Update for `_collectingTask.inProgress` */});
                    }
                  }
                },
              ),
            ),
            ListTile(
              title: RaisedButton(
                child: const Text('View background collected data'),
                onPressed: (_collectingTask != null) ? () {
                  Navigator.of(context).push(
                    MaterialPageRoute(builder: (context) {
                      return ScopedModel<BackgroundCollectingTask>(
                        model: _collectingTask,
                        child: BackgroundCollectedPage(),
                      );
                    })
                  );
                } : null,
              )
            ),
          ],
        ),
      ),
    );
  }

  void _startChat(BuildContext context, BluetoothDevice server) {
    Navigator.of(context).push(MaterialPageRoute(builder: (context) { return ChatPage(server: server); }));
  }

  Future<void> _startBackgroundTask(BuildContext context, BluetoothDevice server) async {
    try {
      _collectingTask = await BackgroundCollectingTask.connect(server);
      await _collectingTask.start();
    }
    catch (ex) {
      if (_collectingTask != null) {
        _collectingTask.cancel();
      }
      showDialog(
        context: context,
        builder: (BuildContext context) {
          return AlertDialog(
            title: const Text('Error occured while connecting'),
            content: Text("${ex.toString()}"),
            actions: <Widget>[
              new FlatButton(
                child: new Text("Close"),
                onPressed: () {
                  Navigator.of(context).pop();
                },
              ),
            ],
          );
        },
      );
    }
  }
}<|MERGE_RESOLUTION|>--- conflicted
+++ resolved
@@ -19,13 +19,11 @@
 class _MainPage extends State<MainPage> {
   BluetoothState _bluetoothState = BluetoothState.UNKNOWN;
 
-<<<<<<< HEAD
+  String _address = "...";
+  String _name = "...";
+
   Timer _discoverableTimeoutTimer;
   int _discoverableTimeoutSecondsLeft = 0;
-=======
-  String _address = "...";
-  String _name = "...";
->>>>>>> 01f9b43d
 
   BackgroundCollectingTask _collectingTask;
 
@@ -105,7 +103,15 @@
               ),
             ),
             ListTile(
-<<<<<<< HEAD
+              title: const Text('Local adapter address'),
+              subtitle: Text(_address),
+            ),
+            ListTile(
+              title: const Text('Local adapter name'),
+              subtitle: Text(_name),
+              onLongPress: null,
+            ),
+            ListTile(
               title: _discoverableTimeoutSecondsLeft == 0 ? const Text("Discoverable") : Text("Discoverable for ${_discoverableTimeoutSecondsLeft}s"),
               subtitle: const Text("PsychoX-Luna"),
               trailing: Row(
@@ -155,15 +161,6 @@
                   )
                 ]
               )
-=======
-              title: const Text('Local adapter address'),
-              subtitle: Text(_address),
-            ),
-            ListTile(
-              title: const Text('Local adapter name'),
-              subtitle: Text(_name),
-              onLongPress: null,
->>>>>>> 01f9b43d
             ),
 
             Divider(),
