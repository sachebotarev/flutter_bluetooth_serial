--- conflicted
+++ resolved
@@ -4,77 +4,7 @@
 
 void main() => runApp(new ExampleApplication());
 
-<<<<<<< HEAD
-  List<BluetoothDevice> _devices = [];
-  BluetoothDevice _device;
-  bool _connected = false;
-  bool _pressed = false;
-
-  ///
-  ///
-  ///
-  @override
-  void initState() {
-    super.initState();
-    initPlatformState();
-  }
-
-  ///
-  ///
-  ///
-  Future<void> initPlatformState() async {
-    List<BluetoothDevice> devices = [];
-
-    try {
-      devices = await bluetooth.getBondedDevices();
-    } on PlatformException {
-      // TODO - Error
-    }
-
-    bluetooth.onStateChanged().listen((state) {
-      switch (state) {
-        case FlutterBluetoothSerial.CONNECTED:
-          setState(() {
-            _connected = true;
-            _pressed = false;
-          });
-          break;
-        case FlutterBluetoothSerial.DISCONNECTED:
-          setState(() {
-            _connected = false;
-            _pressed = false;
-          });
-          break;
-        default:
-          // TODO
-          print(state);
-          break;
-      }
-    });
-
-    bluetooth.onRead().listen((msg) {
-      setState(() {
-        print('Read: $msg');
-        _text.text += msg;
-      });
-    });
-
-    bluetooth.onReadByte().listen((dataArray){
-      print(dataArray.toString());
-    });
-
-    if (!mounted) return;
-    setState(() {
-      _devices = devices;
-    });
-  }
-
-  ///
-  ///
-  ///
-=======
 class ExampleApplication extends StatelessWidget {
->>>>>>> 9048d6d5
   @override
   Widget build(BuildContext context) {
     return MaterialApp(
