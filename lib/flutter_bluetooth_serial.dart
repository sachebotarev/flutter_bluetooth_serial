
library flutter_bluetooth_serial;

import 'dart:async';
import 'dart:typed_data';
import 'dart:convert';

import 'package:flutter/services.dart';

<<<<<<< HEAD
///
///
///
class FlutterBluetoothSerial {
  static const int STATE_OFF = 10;
  static const int STATE_TURNING_ON = 11;
  static const int STATE_ON = 12;
  static const int STATE_TURNING_OFF = 13;
  static const int STATE_BLE_TURNING_ON = 14;
  static const int STATE_BLE_ON = 15;
  static const int STATE_BLE_TURNING_OFF = 16;
  static const int ERROR = -1;
  static const int CONNECTED = 1;
  static const int DISCONNECTED = 0;

  static const String namespace = 'flutter_bluetooth_serial';

  static const MethodChannel _channel =
      const MethodChannel('$namespace/methods');

  static const EventChannel _readChannel =
      const EventChannel('$namespace/read');

  static const EventChannel _readByteChannel =
  const EventChannel('$namespace/readByte');

  static const EventChannel _stateChannel =
      const EventChannel('$namespace/state');

  final StreamController<MethodCall> _methodStreamController =
      new StreamController.broadcast();

  Stream<MethodCall> get _methodStream => _methodStreamController.stream;

  FlutterBluetoothSerial._() {
    _channel.setMethodCallHandler((MethodCall call) {
      _methodStreamController.add(call);
    });
  }

  static FlutterBluetoothSerial _instance = new FlutterBluetoothSerial._();

  static FlutterBluetoothSerial get instance => _instance;

  Stream<int> onStateChanged() =>
      _stateChannel.receiveBroadcastStream().map((buffer) => buffer);

  Stream<String> onRead() =>
      _readChannel.receiveBroadcastStream().map((buffer) => buffer.toString());
  
  BluetoothDevice _device;
  
  BluetoothDevice getDeviceConnected() {
    return _device;
  }  

  Stream<Uint8List> onReadByte() =>
      _readByteChannel.receiveBroadcastStream().map((buffer) => buffer);

  Future<bool> get isAvailable async =>
      await _channel.invokeMethod('isAvailable');

  Future<bool> get isOn async => await _channel.invokeMethod('isOn');

  Future<bool> get isConnected async =>
      await _channel.invokeMethod('isConnected');

  Future<bool> get openSettings async =>
      await _channel.invokeMethod('openSettings');

  Future<List<BluetoothDevice>> getBondedDevices() async {
    final List list = await _channel.invokeMethod('getBondedDevices');
    return list.map((map) => BluetoothDevice.fromMap(map)).toList();
  }
   Future<List<BluetoothDevice>> scanDevices() async {
    final List list = await _channel.invokeMethod('scanDevices');
    return list.map((map) => BluetoothDevice.fromMap(map)).toList();
  }

  Future<dynamic> connect(BluetoothDevice device) {
    _device = device;
    _channel.invokeMethod('connect', device.toMap());
  }

  Future<dynamic> disconnect() => _channel.invokeMethod('disconnect');

  Future<dynamic> write(String message) =>
      _channel.invokeMethod('write', {'message': message});
  
  Future<dynamic> writeBytes(Uint8List message) =>
      _channel.invokeMethod('writeBytes', {'message': message});
}

///
///
///
class BluetoothDevice {
  final String name;
  final String address;
  final int type = 0;
  bool connected = false;
  
  BluetoothDevice(this.name, this.address);

  BluetoothDevice.fromMap(Map map)
      : name = map['name'],
        address = map['address'];

  Map<String, dynamic> toMap() => {
        'name': this.name,
        'address': this.address,
        'type': this.type,
        'connected': this.connected,
      };

  operator ==(Object other) {
    return other is BluetoothDevice && other.address == this.address;
  }

  @override
  int get hashCode => address.hashCode;
}
=======
part './BluetoothState.dart';
part './BluetoothDeviceType.dart';
part './BluetoothDevice.dart';
part './BluetoothDiscoveryResult.dart';
part './BluetoothConnection.dart';
part './FlutterBluetoothSerial.dart';
>>>>>>> 9048d6d5
<|MERGE_RESOLUTION|>--- conflicted
+++ resolved
@@ -7,134 +7,9 @@
 
 import 'package:flutter/services.dart';
 
-<<<<<<< HEAD
-///
-///
-///
-class FlutterBluetoothSerial {
-  static const int STATE_OFF = 10;
-  static const int STATE_TURNING_ON = 11;
-  static const int STATE_ON = 12;
-  static const int STATE_TURNING_OFF = 13;
-  static const int STATE_BLE_TURNING_ON = 14;
-  static const int STATE_BLE_ON = 15;
-  static const int STATE_BLE_TURNING_OFF = 16;
-  static const int ERROR = -1;
-  static const int CONNECTED = 1;
-  static const int DISCONNECTED = 0;
-
-  static const String namespace = 'flutter_bluetooth_serial';
-
-  static const MethodChannel _channel =
-      const MethodChannel('$namespace/methods');
-
-  static const EventChannel _readChannel =
-      const EventChannel('$namespace/read');
-
-  static const EventChannel _readByteChannel =
-  const EventChannel('$namespace/readByte');
-
-  static const EventChannel _stateChannel =
-      const EventChannel('$namespace/state');
-
-  final StreamController<MethodCall> _methodStreamController =
-      new StreamController.broadcast();
-
-  Stream<MethodCall> get _methodStream => _methodStreamController.stream;
-
-  FlutterBluetoothSerial._() {
-    _channel.setMethodCallHandler((MethodCall call) {
-      _methodStreamController.add(call);
-    });
-  }
-
-  static FlutterBluetoothSerial _instance = new FlutterBluetoothSerial._();
-
-  static FlutterBluetoothSerial get instance => _instance;
-
-  Stream<int> onStateChanged() =>
-      _stateChannel.receiveBroadcastStream().map((buffer) => buffer);
-
-  Stream<String> onRead() =>
-      _readChannel.receiveBroadcastStream().map((buffer) => buffer.toString());
-  
-  BluetoothDevice _device;
-  
-  BluetoothDevice getDeviceConnected() {
-    return _device;
-  }  
-
-  Stream<Uint8List> onReadByte() =>
-      _readByteChannel.receiveBroadcastStream().map((buffer) => buffer);
-
-  Future<bool> get isAvailable async =>
-      await _channel.invokeMethod('isAvailable');
-
-  Future<bool> get isOn async => await _channel.invokeMethod('isOn');
-
-  Future<bool> get isConnected async =>
-      await _channel.invokeMethod('isConnected');
-
-  Future<bool> get openSettings async =>
-      await _channel.invokeMethod('openSettings');
-
-  Future<List<BluetoothDevice>> getBondedDevices() async {
-    final List list = await _channel.invokeMethod('getBondedDevices');
-    return list.map((map) => BluetoothDevice.fromMap(map)).toList();
-  }
-   Future<List<BluetoothDevice>> scanDevices() async {
-    final List list = await _channel.invokeMethod('scanDevices');
-    return list.map((map) => BluetoothDevice.fromMap(map)).toList();
-  }
-
-  Future<dynamic> connect(BluetoothDevice device) {
-    _device = device;
-    _channel.invokeMethod('connect', device.toMap());
-  }
-
-  Future<dynamic> disconnect() => _channel.invokeMethod('disconnect');
-
-  Future<dynamic> write(String message) =>
-      _channel.invokeMethod('write', {'message': message});
-  
-  Future<dynamic> writeBytes(Uint8List message) =>
-      _channel.invokeMethod('writeBytes', {'message': message});
-}
-
-///
-///
-///
-class BluetoothDevice {
-  final String name;
-  final String address;
-  final int type = 0;
-  bool connected = false;
-  
-  BluetoothDevice(this.name, this.address);
-
-  BluetoothDevice.fromMap(Map map)
-      : name = map['name'],
-        address = map['address'];
-
-  Map<String, dynamic> toMap() => {
-        'name': this.name,
-        'address': this.address,
-        'type': this.type,
-        'connected': this.connected,
-      };
-
-  operator ==(Object other) {
-    return other is BluetoothDevice && other.address == this.address;
-  }
-
-  @override
-  int get hashCode => address.hashCode;
-}
-=======
 part './BluetoothState.dart';
 part './BluetoothDeviceType.dart';
 part './BluetoothDevice.dart';
 part './BluetoothDiscoveryResult.dart';
 part './BluetoothConnection.dart';
-part './FlutterBluetoothSerial.dart';
->>>>>>> 9048d6d5
+part './FlutterBluetoothSerial.dart';